"""Copyright 2009 Chris Davis

Licensed under the Apache License, Version 2.0 (the "License");
you may not use this file except in compliance with the License.
You may obtain a copy of the License at

   http://www.apache.org/licenses/LICENSE-2.0

Unless required by applicable law or agreed to in writing, software
distributed under the License is distributed on an "AS IS" BASIS,
WITHOUT WARRANTIES OR CONDITIONS OF ANY KIND, either express or implied.
See the License for the specific language governing permissions and
limitations under the License."""

from os.path import exists, join
from errno import ENOENT

from twisted.application.service import MultiService
from twisted.application.internet import TCPServer, TCPClient, UDPServer
from twisted.internet.protocol import ServerFactory
from twisted.python.components import Componentized
from twisted.python.log import ILogObserver
from carbon import state, events, instrumentation
from carbon.pipeline import run_pipeline, Processor
from carbon.log import carbonLogObserver
state.events = events
state.instrumentation = instrumentation


class CarbonRootService(MultiService):
    """Root Service that properly configures twistd logging"""

    def setServiceParent(self, parent):
        MultiService.setServiceParent(self, parent)
        if isinstance(parent, Componentized):
            parent.setComponent(ILogObserver, carbonLogObserver)



def createDaemonService(options):
    from carbon.conf import settings

    root_service = CarbonRootService()
    root_service.setName(options['instance'])
    settings['INSTANCE'] = options['instance']

    setupPipeline(root_service, settings)
    setupReceivers(root_service, settings)
    setupInstrumentation(root_service, settings)
    return root_service


def setupPipeline(root_service, settings):
    state.pipeline_processors = []
    for processor in settings.PIPELINE:
        if processor == 'aggregate':
            setupAggregatorProcessor(root_service, settings)
        elif processor == 'rewrite':
            setupRewriterProcessor(root_service, settings)
        elif processor == 'relay':
            setupRelayProcessor(root_service, settings)
        elif processor == 'write':
            setupWriterProcessor(root_service, settings)
        else:
            raise ValueError("Invalid pipeline processor '%s'" % processor)

        plugin_class = Processor.plugins[processor]
        state.pipeline_processors.append(plugin_class())

    events.metricReceived.addHandler(run_pipeline)
    events.metricGenerated.addHandler(run_pipeline)

<<<<<<< HEAD
    if settings.USE_WHITELIST:
      from carbon.regexlist import WhiteList,BlackList
      WhiteList.read_from(settings["whitelist"])
      BlackList.read_from(settings["blacklist"])

    # Instantiate an instrumentation service that will record metrics about
    # this service.
    from carbon.instrumentation import InstrumentationService
=======
    def activate_processors():
      for processor in state.pipeline_processors:
        processor.pipeline_ready()
>>>>>>> 88fcc76d

    from twisted.internet import reactor
    reactor.callWhenRunning(activate_processors)


def setupAggregatorProcessor(root_service, settings):
    from carbon.aggregator.processor import AggregationProcessor # to register the plugin class
    from carbon.aggregator.rules import RuleManager
    from carbon import events

    aggregation_rules_path = join(settings.config_dir, "aggregation-rules.conf")
    if not exists(aggregation_rules_path):
        raise IOError(ENOENT, "%s file does not exist")
    RuleManager.read_from(aggregation_rules_path)


def setupRewriterProcessor(root_service, settings):
    from carbon.rewrite import RewriteRuleManager

    rewrite_rules_path = join(settings.config_dir, "rewrite-rules.conf")
    if not exists(rewrite_rules_path):
        raise IOError(ENOENT, "%s file does not exist")
    RewriteRuleManager.read_from(rewrite_rules_path)


def setupRelayProcessor(root_service, settings):
    from carbon.routers import ConsistentHashingRouter, RelayRulesRouter
    from carbon.client import CarbonClientManager

    if settings.RELAY_METHOD == 'consistent-hashing':
        router = ConsistentHashingRouter(settings.REPLICATION_FACTOR)
    elif settings.RELAY_METHOD == 'relay-rules':
        router = RelayRulesRouter()

    state.client_manager = CarbonClientManager(router)
    state.client_manager.setServiceParent(root_service)

    for destination in settings.DESTINATIONS:
        state.client_manager.startClient(destination)


def setupWriterProcessor(root_service, settings):
    import carbon.cache # important side-effect: registration of CacheFeedingProcessor
    from carbon.protocols import CacheManagementHandler
    from carbon.writer import WriterService
    from carbon import events

    factory = ServerFactory()
    factory.protocol = CacheManagementHandler
    service = TCPServer(settings.CACHE_QUERY_PORT, factory,
                        interface=settings.CACHE_QUERY_INTERFACE)
    service.setServiceParent(root_service)

    writer_service = WriterService()
    writer_service.setServiceParent(root_service)

    if settings.USE_FLOW_CONTROL:
      events.cacheFull.addHandler(events.pauseReceivingMetrics)
      events.cacheSpaceAvailable.addHandler(events.resumeReceivingMetrics)


def setupReceivers(root_service, settings):
    from carbon.protocols import (MetricLineReceiver, MetricPickleReceiver,
                                  MetricDatagramReceiver)

    receiver_protocols = {
      'plaintext-receiver' : MetricLineReceiver,
      'pickle-receiver' : MetricPickleReceiver,
    }

    if settings.ENABLE_AMQP:
        from carbon import amqp_listener
        amqp_host = settings.AMQP_HOST
        amqp_port = settings.AMQP_PORT
        amqp_user = settings.AMQP_USER
        amqp_password = settings.AMQP_PASSWORD
        amqp_verbose  = settings.AMQP_VERBOSE
        amqp_vhost    = settings.AMQP_VHOST
        amqp_spec     = settings.AMQP_SPEC
        amqp_exchange_name = settings.AMQP_EXCHANGE

        factory = amqp_listener.createAMQPListener(
            amqp_user, amqp_password,
            vhost=amqp_vhost, spec=amqp_spec,
            exchange_name=amqp_exchange_name,
            verbose=amqp_verbose)
        service = TCPClient(amqp_host, int(amqp_port), factory)
        service.setServiceParent(root_service)

    for listener in settings.LISTENERS:
        port = listener['port']
        interface = listener['interface']
        if listener['protocol'] == 'tcp':
            factory = ServerFactory()
            factory.protocol = receiver_protocols[listener['type']]
            service = TCPServer(port, factory, interface=interface)
        elif listener['protocol'] == 'udp':
            service = UDPServer(port, MetricDatagramReceiver(), interface=interface)

        service.setServiceParent(root_service)

    if settings.ENABLE_MANHOLE:
        from carbon import manhole

        factory = manhole.createManholeListener()
        service = TCPServer(settings.MANHOLE_PORT, factory,
                            interface=settings.MANHOLE_INTERFACE)
        service.setServiceParent(root_service)


def setupInstrumentation(root_service, settings):
    from carbon.instrumentation import InstrumentationService

    service = InstrumentationService()
    service.setServiceParent(root_service)<|MERGE_RESOLUTION|>--- conflicted
+++ resolved
@@ -57,6 +57,8 @@
             setupAggregatorProcessor(root_service, settings)
         elif processor == 'rewrite':
             setupRewriterProcessor(root_service, settings)
+        elif processor == 'whitelist':
+            setupWhitelistProcessor(root_service, settings)
         elif processor == 'relay':
             setupRelayProcessor(root_service, settings)
         elif processor == 'write':
@@ -70,20 +72,9 @@
     events.metricReceived.addHandler(run_pipeline)
     events.metricGenerated.addHandler(run_pipeline)
 
-<<<<<<< HEAD
-    if settings.USE_WHITELIST:
-      from carbon.regexlist import WhiteList,BlackList
-      WhiteList.read_from(settings["whitelist"])
-      BlackList.read_from(settings["blacklist"])
-
-    # Instantiate an instrumentation service that will record metrics about
-    # this service.
-    from carbon.instrumentation import InstrumentationService
-=======
     def activate_processors():
       for processor in state.pipeline_processors:
         processor.pipeline_ready()
->>>>>>> 88fcc76d
 
     from twisted.internet import reactor
     reactor.callWhenRunning(activate_processors)
@@ -108,6 +99,13 @@
         raise IOError(ENOENT, "%s file does not exist")
     RewriteRuleManager.read_from(rewrite_rules_path)
 
+def setupWhitelistProcessor(root_service, settings):
+    from carbon.whitelist import WhitelistProcessor, WhiteList, BlackList
+
+    whitelist_path = join(settings.config_dir, "whitelist.conf")
+    blacklist_path = join(settings.config_dir, "blacklist.conf")
+    WhiteList.read_from(whitelist_path)
+    BlackList.read_from(blacklist_path)
 
 def setupRelayProcessor(root_service, settings):
     from carbon.routers import ConsistentHashingRouter, RelayRulesRouter
